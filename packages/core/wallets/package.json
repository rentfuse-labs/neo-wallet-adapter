{
	"name": "@rentfuse-labs/neo-wallet-adapter-wallets",
	"version": "0.4.0-beta1",
	"author": "Rentfuse Labs",
	"repository": "https://github.com/rentfuse-labs/neo-wallet-adapter",
	"license": "Apache-2.0",
	"sideEffects": false,
	"main": "lib/index.js",
	"esnext": "lib/index.js",
	"types": "lib/index.d.ts",
	"files": [
		"lib",
		"src",
		"LICENSE"
	],
	"publishConfig": {
		"access": "public"
	},
	"scripts": {
		"clean": "shx rm -rf lib/*",
		"build": "yarn clean && tsc"
	},
	"dependencies": {
		"@rentfuse-labs/neo-wallet-adapter-walletconnect": "^0.4.0-beta1",
		"@rentfuse-labs/neo-wallet-adapter-neoline": "^0.4.0-beta1",
		"@rentfuse-labs/neo-wallet-adapter-o3": "^0.4.0-beta1",
		"@rentfuse-labs/neo-wallet-adapter-onegate": "^0.4.0-beta1"
	},
	"peerDependencies": {
<<<<<<< HEAD
		"@rentfuse-labs/neo-wallet-adapter-base": "^0.4.0-beta1"
	},
	"devDependencies": {
		"@rentfuse-labs/neo-wallet-adapter-base": "^0.4.0-beta1"
=======
		"@rentfuse-labs/neo-wallet-adapter-base": "^0.3.2"
	},
	"devDependencies": {
		"@rentfuse-labs/neo-wallet-adapter-base": "^0.3.2"
>>>>>>> e03be421
	}
}
<|MERGE_RESOLUTION|>--- conflicted
+++ resolved
@@ -1,42 +1,35 @@
-{
-	"name": "@rentfuse-labs/neo-wallet-adapter-wallets",
-	"version": "0.4.0-beta1",
-	"author": "Rentfuse Labs",
-	"repository": "https://github.com/rentfuse-labs/neo-wallet-adapter",
-	"license": "Apache-2.0",
-	"sideEffects": false,
-	"main": "lib/index.js",
-	"esnext": "lib/index.js",
-	"types": "lib/index.d.ts",
-	"files": [
-		"lib",
-		"src",
-		"LICENSE"
-	],
-	"publishConfig": {
-		"access": "public"
-	},
-	"scripts": {
-		"clean": "shx rm -rf lib/*",
-		"build": "yarn clean && tsc"
-	},
-	"dependencies": {
-		"@rentfuse-labs/neo-wallet-adapter-walletconnect": "^0.4.0-beta1",
-		"@rentfuse-labs/neo-wallet-adapter-neoline": "^0.4.0-beta1",
-		"@rentfuse-labs/neo-wallet-adapter-o3": "^0.4.0-beta1",
-		"@rentfuse-labs/neo-wallet-adapter-onegate": "^0.4.0-beta1"
-	},
-	"peerDependencies": {
-<<<<<<< HEAD
-		"@rentfuse-labs/neo-wallet-adapter-base": "^0.4.0-beta1"
-	},
-	"devDependencies": {
-		"@rentfuse-labs/neo-wallet-adapter-base": "^0.4.0-beta1"
-=======
-		"@rentfuse-labs/neo-wallet-adapter-base": "^0.3.2"
-	},
-	"devDependencies": {
-		"@rentfuse-labs/neo-wallet-adapter-base": "^0.3.2"
->>>>>>> e03be421
-	}
-}
+{
+	"name": "@rentfuse-labs/neo-wallet-adapter-wallets",
+	"version": "0.4.0",
+	"author": "Rentfuse Labs",
+	"repository": "https://github.com/rentfuse-labs/neo-wallet-adapter",
+	"license": "Apache-2.0",
+	"sideEffects": false,
+	"main": "lib/index.js",
+	"esnext": "lib/index.js",
+	"types": "lib/index.d.ts",
+	"files": [
+		"lib",
+		"src",
+		"LICENSE"
+	],
+	"publishConfig": {
+		"access": "public"
+	},
+	"scripts": {
+		"clean": "shx rm -rf lib/*",
+		"build": "yarn clean && tsc"
+	},
+	"dependencies": {
+		"@rentfuse-labs/neo-wallet-adapter-walletconnect": "^0.4.0",
+		"@rentfuse-labs/neo-wallet-adapter-neoline": "^0.4.0",
+		"@rentfuse-labs/neo-wallet-adapter-o3": "^0.4.0",
+		"@rentfuse-labs/neo-wallet-adapter-onegate": "^0.4.0"
+	},
+	"peerDependencies": {
+		"@rentfuse-labs/neo-wallet-adapter-base": "^0.4.0"
+	},
+	"devDependencies": {
+		"@rentfuse-labs/neo-wallet-adapter-base": "^0.4.0"
+	}
+}