--- conflicted
+++ resolved
@@ -1,257 +1,246 @@
-import {
-	BaseWalletAdapter,
-	ContractReadInvocation,
-	ContractReadInvocationMulti,
-	ContractReadInvocationResult,
-	ContractWriteInvocation,
-	ContractWriteInvocationMulti,
-	ContractWriteInvocationResult,
-<<<<<<< HEAD
-	GetNetworksInvocationResult,
-=======
-	SignMessageInvocation,
-	SignMessageInvocationResult,
-	WalletAccountError,
-	WalletDisconnectedError,
-	WalletDisconnectionError,
->>>>>>> ac528d1c
-} from '@rentfuse-labs/neo-wallet-adapter-base';
-import neo3Dapi from 'neo3-dapi';
-
-const DEFAULT_WALLET_CONFIG = { options: null };
-
-// The configuration object used to create an instance of the wallet
-export interface O3WalletAdapterConfig {
-	options: any;
-}
-
-// Reference at https://neo3dapidocs.o3.network/#getting-started (Taken on 10/11/21)
-export class O3WalletAdapter extends BaseWalletAdapter {
-	private _address: string | null;
-	private _connecting: boolean;
-
-	// TODO: What?
-	private _options: any;
-
-	constructor(config: O3WalletAdapterConfig = DEFAULT_WALLET_CONFIG) {
-		super();
-
-		this._address = null;
-		this._connecting = false;
-		this._options = config.options;
-	}
-
-	get address(): string | null {
-		return this._address;
-	}
-
-	get ready(): boolean {
-		return typeof window !== 'undefined';
-	}
-
-	get connecting(): boolean {
-		return this._connecting;
-	}
-
-	get connected(): boolean {
-		return !!this._address;
-	}
-
-	async connect(): Promise<void> {
-		try {
-			if (this.connected || this.connecting) return;
-			this._connecting = true;
-
-			// Taken from o3 specs
-			let account: { address: string; label: string };
-			try {
-				// O3 asks the user to connect the dapp when calling the getAccount method
-				account = await neo3Dapi.getAccount();
-			} catch (error: any) {
-				throw new WalletAccountError(error?.message, error);
-			}
-
-			if (!account) throw new WalletAccountError();
-			this._address = account.address;
-
-			// Add a listener to cleanup of disconnection
-			neo3Dapi.addEventListener(neo3Dapi.Constants.EventName.DISCONNECTED, this._disconnected);
-
-			this.emit('connect');
-		} catch (error: any) {
-			this.emit('error', error);
-			throw error;
-		} finally {
-			this._connecting = false;
-		}
-	}
-
-	async disconnect(): Promise<void> {
-		try {
-			// TODO: How?
-			//await neo3Dapi.disconnect();
-
-			this._address = null;
-		} catch (error: any) {
-			this.emit('error', new WalletDisconnectionError(error?.message, error));
-		}
-		this.emit('disconnect');
-	}
-
-	async invokeRead(request: ContractReadInvocation): Promise<ContractReadInvocationResult> {
-		try {
-			const response = await neo3Dapi.invokeRead({
-				scriptHash: request.scriptHash,
-				operation: request.operation,
-				args: request.args,
-				signers: request.signers as any,
-			});
-			return this._responseToReadResult(response);
-		} catch (error: any) {
-			this.emit('error', error);
-			throw error;
-		}
-	}
-
-	async invokeReadMulti(request: ContractReadInvocationMulti): Promise<ContractReadInvocationResult> {
-		try {
-			const response = await neo3Dapi.invokeReadMulti({
-				invokeReadArgs: request.invocations,
-				signers: request.signers as any,
-			});
-			return this._responseToReadResult(response);
-		} catch (error: any) {
-			this.emit('error', error);
-			throw error;
-		}
-	}
-
-	async invoke(request: ContractWriteInvocation): Promise<ContractWriteInvocationResult> {
-		try {
-			const response = await neo3Dapi.invoke({
-				scriptHash: request.scriptHash,
-				operation: request.operation,
-				args: request.args,
-				signers: request.signers as any,
-				fee: request.fee,
-				extraSystemFee: request.extraSystemFee,
-				broadcastOverride: request.broadcastOverride,
-			});
-			return this._responseToWriteResult(response);
-		} catch (error: any) {
-			this.emit('error', error);
-			throw error;
-		}
-	}
-
-	async invokeMulti(request: ContractWriteInvocationMulti): Promise<ContractWriteInvocationResult> {
-		try {
-			const response = await neo3Dapi.invokeMulti({
-				invokeArgs: request.invocations,
-				signers: request.signers as any,
-				fee: request.fee,
-				extraSystemFee: request.extraSystemFee,
-				broadcastOverride: request.broadcastOverride,
-			});
-			return this._responseToWriteResult(response);
-		} catch (error: any) {
-			this.emit('error', error);
-			throw error;
-		}
-	}
-
-<<<<<<< HEAD
-	async getNetworks(): Promise<GetNetworksInvocationResult> {
-		try {
-			const response = await neo3Dapi.getNetworks();
-			return this._responseToGetNetworksResult(response);
-=======
-	async signMessage(request: SignMessageInvocation): Promise<SignMessageInvocationResult> {
-		try {
-			const response = await neo3Dapi.signMessage({
-				message: request.message,
-			});
-			return this._responseToSignMessageResult(response);
->>>>>>> ac528d1c
-		} catch (error: any) {
-			this.emit('error', error);
-			throw error;
-		}
-<<<<<<< HEAD
-	}
-
-	private _signers(signers: Signer[]): any[] {
-		return signers.map((signer) => ({
-			account: signer.account,
-			scopes: signer.scope,
-			allowedContracts: signer.allowedContracts,
-			allowedGroups: signer.allowedGroups,
-		}));
-=======
->>>>>>> ac528d1c
-	}
-
-	private _responseToReadResult(response: any): ContractReadInvocationResult {
-		// If the state is halt it means that everything went well
-		if (response.state === 'HALT') {
-			return {
-				status: 'success',
-				data: {
-					script: response.script,
-					state: response.state,
-					gasConsumed: response.gas_consumed,
-					exception: null,
-					stack: response.stack,
-				},
-			};
-		}
-
-		// Otherwise an error occurred and so return it
-		// TODO: message and code where?
-		return {
-			status: 'error',
-			message: undefined,
-			code: undefined,
-		};
-	}
-
-	private _responseToWriteResult(response: any): ContractWriteInvocationResult {
-		return {
-			status: 'success',
-			data: {
-				txId: response.txid,
-			},
-		};
-	}
-
-<<<<<<< HEAD
-	private _responseToGetNetworksResult(response: any): GetNetworksInvocationResult {
-		return {
-			status: 'success',
-			data: {
-				networks: response.networks,
-				chainId: response.chainId,
-				defaultNetwork: response.defaultNetwork,
-=======
-	private _responseToSignMessageResult(response: any): SignMessageInvocationResult {
-		return {
-			status: 'success',
-			data: {
-				publicKey: response.publicKey,
-				data: response.data,
-				salt: response.salt,
-				message: response.message,
->>>>>>> ac528d1c
-			},
-		};
-	}
-
-	private _disconnected() {
-		neo3Dapi.removeEventListener(neo3Dapi.Constants.EventName.DISCONNECTED);
-
-		this._address = null;
-
-		this.emit('error', new WalletDisconnectedError());
-		this.emit('disconnect');
-	}
-}
+import {
+	BaseWalletAdapter,
+	ContractReadInvocation,
+	ContractReadInvocationMulti,
+	ContractReadInvocationResult,
+	ContractWriteInvocation,
+	ContractWriteInvocationMulti,
+	ContractWriteInvocationResult,
+	GetNetworksInvocationResult,
+	SignMessageInvocation,
+	SignMessageInvocationResult,
+	WalletAccountError,
+	WalletDisconnectedError,
+	WalletDisconnectionError,
+} from '@rentfuse-labs/neo-wallet-adapter-base';
+import neo3Dapi from 'neo3-dapi';
+
+const DEFAULT_WALLET_CONFIG = { options: null };
+
+// The configuration object used to create an instance of the wallet
+export interface O3WalletAdapterConfig {
+	options: any;
+}
+
+// Reference at https://neo3dapidocs.o3.network/#getting-started (Taken on 10/11/21)
+export class O3WalletAdapter extends BaseWalletAdapter {
+	private _address: string | null;
+	private _connecting: boolean;
+
+	// TODO: What?
+	private _options: any;
+
+	constructor(config: O3WalletAdapterConfig = DEFAULT_WALLET_CONFIG) {
+		super();
+
+		this._address = null;
+		this._connecting = false;
+		this._options = config.options;
+	}
+
+	get address(): string | null {
+		return this._address;
+	}
+
+	get ready(): boolean {
+		return typeof window !== 'undefined';
+	}
+
+	get connecting(): boolean {
+		return this._connecting;
+	}
+
+	get connected(): boolean {
+		return !!this._address;
+	}
+
+	async connect(): Promise<void> {
+		try {
+			if (this.connected || this.connecting) return;
+			this._connecting = true;
+
+			// Taken from o3 specs
+			let account: { address: string; label: string };
+			try {
+				// O3 asks the user to connect the dapp when calling the getAccount method
+				account = await neo3Dapi.getAccount();
+			} catch (error: any) {
+				throw new WalletAccountError(error?.message, error);
+			}
+
+			if (!account) throw new WalletAccountError();
+			this._address = account.address;
+
+			// Add a listener to cleanup of disconnection
+			neo3Dapi.addEventListener(neo3Dapi.Constants.EventName.DISCONNECTED, this._disconnected);
+
+			this.emit('connect');
+		} catch (error: any) {
+			this.emit('error', error);
+			throw error;
+		} finally {
+			this._connecting = false;
+		}
+	}
+
+	async disconnect(): Promise<void> {
+		try {
+			// TODO: How?
+			//await neo3Dapi.disconnect();
+
+			this._address = null;
+		} catch (error: any) {
+			this.emit('error', new WalletDisconnectionError(error?.message, error));
+		}
+		this.emit('disconnect');
+	}
+
+	async invokeRead(request: ContractReadInvocation): Promise<ContractReadInvocationResult> {
+		try {
+			const response = await neo3Dapi.invokeRead({
+				scriptHash: request.scriptHash,
+				operation: request.operation,
+				args: request.args,
+				signers: request.signers as any,
+			});
+			return this._responseToReadResult(response);
+		} catch (error: any) {
+			this.emit('error', error);
+			throw error;
+		}
+	}
+
+	async invokeReadMulti(request: ContractReadInvocationMulti): Promise<ContractReadInvocationResult> {
+		try {
+			const response = await neo3Dapi.invokeReadMulti({
+				invokeReadArgs: request.invocations,
+				signers: request.signers as any,
+			});
+			return this._responseToReadResult(response);
+		} catch (error: any) {
+			this.emit('error', error);
+			throw error;
+		}
+	}
+
+	async invoke(request: ContractWriteInvocation): Promise<ContractWriteInvocationResult> {
+		try {
+			const response = await neo3Dapi.invoke({
+				scriptHash: request.scriptHash,
+				operation: request.operation,
+				args: request.args,
+				signers: request.signers as any,
+				fee: request.fee,
+				extraSystemFee: request.extraSystemFee,
+				broadcastOverride: request.broadcastOverride,
+			});
+			return this._responseToWriteResult(response);
+		} catch (error: any) {
+			this.emit('error', error);
+			throw error;
+		}
+	}
+
+	async invokeMulti(request: ContractWriteInvocationMulti): Promise<ContractWriteInvocationResult> {
+		try {
+			const response = await neo3Dapi.invokeMulti({
+				invokeArgs: request.invocations,
+				signers: request.signers as any,
+				fee: request.fee,
+				extraSystemFee: request.extraSystemFee,
+				broadcastOverride: request.broadcastOverride,
+			});
+			return this._responseToWriteResult(response);
+		} catch (error: any) {
+			this.emit('error', error);
+			throw error;
+		}
+	}
+
+	async getNetworks(): Promise<GetNetworksInvocationResult> {
+		try {
+			const response = await neo3Dapi.getNetworks();
+			return this._responseToGetNetworksResult(response);
+		} catch (error: any) {
+			this.emit('error', error);
+			throw error;
+		}
+	}
+
+	async signMessage(request: SignMessageInvocation): Promise<SignMessageInvocationResult> {
+		try {
+			const response = await neo3Dapi.signMessage({
+				message: request.message,
+			});
+			return this._responseToSignMessageResult(response);
+		} catch (error: any) {
+			this.emit('error', error);
+			throw error;
+		}
+	}
+
+	private _responseToReadResult(response: any): ContractReadInvocationResult {
+		// If the state is halt it means that everything went well
+		if (response.state === 'HALT') {
+			return {
+				status: 'success',
+				data: {
+					script: response.script,
+					state: response.state,
+					gasConsumed: response.gas_consumed,
+					exception: null,
+					stack: response.stack,
+				},
+			};
+		}
+
+		// Otherwise an error occurred and so return it
+		// TODO: message and code where?
+		return {
+			status: 'error',
+			message: undefined,
+			code: undefined,
+		};
+	}
+
+	private _responseToWriteResult(response: any): ContractWriteInvocationResult {
+		return {
+			status: 'success',
+			data: {
+				txId: response.txid,
+			},
+		};
+	}
+
+	private _responseToGetNetworksResult(response: any): GetNetworksInvocationResult {
+		return {
+			status: 'success',
+			data: {
+				networks: response.networks,
+				chainId: response.chainId,
+				defaultNetwork: response.defaultNetwork,
+			},
+		};
+	}
+
+	private _responseToSignMessageResult(response: any): SignMessageInvocationResult {
+		return {
+			status: 'success',
+			data: {
+				publicKey: response.publicKey,
+				data: response.data,
+				salt: response.salt,
+				message: response.message,
+			},
+		};
+	}
+
+	private _disconnected() {
+		neo3Dapi.removeEventListener(neo3Dapi.Constants.EventName.DISCONNECTED);
+
+		this._address = null;
+
+		this.emit('error', new WalletDisconnectedError());
+		this.emit('disconnect');
+	}
+}