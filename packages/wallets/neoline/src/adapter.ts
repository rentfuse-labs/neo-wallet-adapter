--- conflicted
+++ resolved
@@ -1,325 +1,303 @@
-import {
-<<<<<<< HEAD
-	NeoLineAccount,
-	NeoLineInit,
-	NeoLineInterface,
-	NeoLineN3Init,
-	NeoLineN3Interface,
-	NeoLineNetworks,
-	NeoLineReadInvocationResult,
-	NeoLineSigner,
-	NeoLineWriteInvocationResult,
-} from './utils/neoline';
-import {
-=======
->>>>>>> ac528d1c
-	BaseWalletAdapter,
-	ContractReadInvocation,
-	ContractReadInvocationMulti,
-	ContractReadInvocationResult,
-	ContractWriteInvocation,
-	ContractWriteInvocationMulti,
-	ContractWriteInvocationResult,
-<<<<<<< HEAD
-	GetNetworksInvocationResult,
-=======
-	pollUntilReady,
-	SignMessageInvocation,
-	SignMessageInvocationResult,
-	WalletAccountError,
-	WalletConnectionError,
-	WalletDisconnectedError,
-	WalletDisconnectionError,
-	WalletError,
-	WalletNotConnectedError,
->>>>>>> ac528d1c
-} from '@rentfuse-labs/neo-wallet-adapter-base';
-import {
-	NeoLineAccount,
-	NeoLineN3Init,
-	NeoLineN3Interface,
-	NeoLineReadInvocationResult,
-	NeoLineSignMessageInvocationResult,
-	NeoLineWriteInvocationResult,
-} from './utils/neoline';
-
-const DEFAULT_WALLET_CONFIG = { options: null };
-
-// The configuration object used to create an instance of the wallet
-export interface NeoLineWalletAdapterConfig {
-	options: any;
-	pollInterval?: number;
-	pollCount?: number;
-}
-
-// Reference at https://neoline.io/dapi/N3.html (Taken on 08/11/21)
-export class NeoLineWalletAdapter extends BaseWalletAdapter {
-	private _address: string | null;
-	private _connecting: boolean;
-
-	// TODO: What?
-	private _options: any;
-
-	private _client: NeoLineN3Interface | undefined;
-	private _clientCommon: NeoLineInterface | undefined;
-
-	constructor(config: NeoLineWalletAdapterConfig = DEFAULT_WALLET_CONFIG) {
-		super();
-
-		this._address = null;
-		this._connecting = false;
-		this._options = config.options;
-
-		if (!this.ready) pollUntilReady(this, config.pollInterval || 1000, config.pollCount || 3);
-	}
-
-	get address(): string | null {
-		return this._address;
-	}
-
-	get ready(): boolean {
-		return typeof window !== 'undefined' && (window as any).NEOLineN3 !== 'undefined';
-	}
-
-	get connecting(): boolean {
-		return this._connecting;
-	}
-
-	get connected(): boolean {
-		return !!this._address;
-	}
-
-	async connect(): Promise<void> {
-		try {
-			if (this.connected || this.connecting) return;
-			this._connecting = true;
-
-			try {
-				// Get the neoline client initializing the wallet
-				this._client = await NeoLineN3Init();
-				this._clientCommon = await NeoLineInit();
-			} catch (error: any) {
-				if (error instanceof WalletError) throw error;
-				throw new WalletConnectionError(error?.message, error);
-			}
-
-			if (!this._client) throw new WalletAccountError();
-
-			let account: NeoLineAccount;
-			try {
-				// NeoLine asks the user to connect the dapp when calling the getAccount method
-				account = await this._client.getAccount();
-			} catch (error: any) {
-				throw new WalletAccountError(error?.message, error);
-			}
-
-			if (!account) throw new WalletAccountError();
-			this._address = account.address;
-
-			// Add a listener to cleanup of disconnection
-			window.addEventListener('NEOLine.NEO.EVENT.DISCONNECTED', this._disconnected);
-
-			this.emit('connect');
-		} catch (error: any) {
-			this.emit('error', error);
-			throw error;
-		} finally {
-			this._connecting = false;
-		}
-	}
-
-	async disconnect(): Promise<void> {
-		const client = this._client;
-		if (client) {
-			try {
-				// TODO: How?
-				//await this._client.disconnect();
-
-				this._address = null;
-				this._client = undefined;
-			} catch (error: any) {
-				this.emit('error', new WalletDisconnectionError(error?.message, error));
-			}
-		}
-		this.emit('disconnect');
-	}
-
-	async invokeRead(request: ContractReadInvocation): Promise<ContractReadInvocationResult> {
-		const client = this._client;
-		if (!client) throw new WalletNotConnectedError();
-
-		try {
-			const response = await client.invokeRead({
-				scriptHash: request.scriptHash,
-				operation: request.operation,
-				args: request.args,
-				signers: request.signers as any,
-			});
-			return this._responseToReadResult(response);
-		} catch (error: any) {
-			this.emit('error', error);
-			throw error;
-		}
-	}
-
-	async invokeReadMulti(request: ContractReadInvocationMulti): Promise<ContractReadInvocationResult> {
-		const client = this._client;
-		if (!client) throw new WalletNotConnectedError();
-
-		try {
-			const response = await client.invokeReadMulti({
-				invokeReadArgs: request.invocations,
-				signers: request.signers as any,
-			});
-			return this._responseToReadResult(response);
-		} catch (error: any) {
-			this.emit('error', error);
-			throw error;
-		}
-	}
-
-	async invoke(request: ContractWriteInvocation): Promise<ContractWriteInvocationResult> {
-		const client = this._client;
-		if (!client) throw new WalletNotConnectedError();
-
-		try {
-			const response = await client.invoke({
-				scriptHash: request.scriptHash,
-				operation: request.operation,
-				args: request.args,
-				signers: request.signers as any,
-				fee: request.fee,
-				extraSystemFee: request.extraSystemFee,
-				broadcastOverride: request.broadcastOverride,
-			});
-			return this._responseToWriteResult(response);
-		} catch (error: any) {
-			this.emit('error', error);
-			throw error;
-		}
-	}
-
-	async invokeMulti(request: ContractWriteInvocationMulti): Promise<ContractWriteInvocationResult> {
-		const client = this._client;
-		if (!client) throw new WalletNotConnectedError();
-
-		try {
-			const response = await client.invokeMultiple({
-				invokeArgs: request.invocations,
-				signers: request.signers as any,
-				fee: request.fee,
-				extraSystemFee: request.extraSystemFee,
-				broadcastOverride: request.broadcastOverride,
-			});
-			return this._responseToWriteResult(response);
-		} catch (error: any) {
-			this.emit('error', error);
-			throw error;
-		}
-	}
-
-<<<<<<< HEAD
-	async getNetworks(): Promise<GetNetworksInvocationResult> {
-		const client = this._clientCommon;
-		if (!client) throw new WalletNotConnectedError();
-
-		try {
-			const response = await client.getNetworks();
-			return this._responseToGetNetworksResult(response);
-=======
-	async signMessage(request: SignMessageInvocation): Promise<SignMessageInvocationResult> {
-		const client = this._client;
-		if (!client) throw new WalletNotConnectedError();
-
-		try {
-			const response = await client.signMessage({
-				message: request.message,
-			});
-			return this._responseToSignMessageResult(response);
->>>>>>> ac528d1c
-		} catch (error: any) {
-			this.emit('error', error);
-			throw error;
-		}
-<<<<<<< HEAD
-	}
-
-	private _signers(signers: Signer[]): NeoLineSigner[] {
-		return signers.map((signer) => ({
-			account: signer.account,
-			scopes: signer.scope,
-			allowedContracts: signer.allowedContracts,
-			allowedGroups: signer.allowedGroups,
-		}));
-=======
->>>>>>> ac528d1c
-	}
-
-	private _responseToReadResult(response: NeoLineReadInvocationResult): ContractReadInvocationResult {
-		// If the state is halt it means that everything went well
-		if (response.state === 'HALT') {
-			return {
-				status: 'success',
-				data: {
-					script: response.script,
-					state: response.state,
-					gasConsumed: response.gas_consumed,
-					exception: null,
-					stack: response.stack,
-				},
-			};
-		}
-
-		// Otherwise an error occurred and so return it
-		// TODO: message and code where?
-		return {
-			status: 'error',
-			message: undefined,
-			code: undefined,
-		};
-	}
-
-	private _responseToWriteResult(response: NeoLineWriteInvocationResult): ContractWriteInvocationResult {
-		return {
-			status: 'success',
-			data: {
-				txId: response.txid,
-			},
-		};
-	}
-
-<<<<<<< HEAD
-	private _responseToGetNetworksResult(response: NeoLineNetworks): GetNetworksInvocationResult {
-		return {
-			status: 'success',
-			data: {
-				networks: response.networks,
-				chainId: response.chainId,
-				defaultNetwork: response.defaultNetwork,
-=======
-	private _responseToSignMessageResult(response: NeoLineSignMessageInvocationResult): SignMessageInvocationResult {
-		return {
-			status: 'success',
-			data: {
-				publicKey: response.publicKey,
-				data: response.data,
-				salt: response.salt,
-				message: response.message,
->>>>>>> ac528d1c
-			},
-		};
-	}
-
-	private _disconnected() {
-		const client = this._client;
-		if (client) {
-			window.removeEventListener('NEOLine.NEO.EVENT.DISCONNECTED', this._disconnected);
-
-			this._address = null;
-			this._client = undefined;
-
-			this.emit('error', new WalletDisconnectedError());
-			this.emit('disconnect');
-		}
-	}
-}
+import {
+	BaseWalletAdapter,
+	ContractReadInvocation,
+	ContractReadInvocationMulti,
+	ContractReadInvocationResult,
+	ContractWriteInvocation,
+	ContractWriteInvocationMulti,
+	ContractWriteInvocationResult,
+	pollUntilReady,
+	SignMessageInvocation,
+	SignMessageInvocationResult,
+	WalletAccountError,
+	WalletConnectionError,
+	WalletDisconnectedError,
+	WalletDisconnectionError,
+	WalletError,
+	WalletNotConnectedError,
+	GetNetworksInvocationResult,
+} from '@rentfuse-labs/neo-wallet-adapter-base';
+import {
+	NeoLineAccount,
+	NeoLineNetworks,
+	NeoLineN3Init,
+	NeoLineN3Interface,
+	NeoLineInit,
+	NeoLineInterface,
+	NeoLineReadInvocationResult,
+	NeoLineSignMessageInvocationResult,
+	NeoLineWriteInvocationResult,
+} from './utils/neoline';
+
+const DEFAULT_WALLET_CONFIG = { options: null };
+
+// The configuration object used to create an instance of the wallet
+export interface NeoLineWalletAdapterConfig {
+	options: any;
+	pollInterval?: number;
+	pollCount?: number;
+}
+
+// Reference at https://neoline.io/dapi/N3.html (Taken on 08/11/21)
+export class NeoLineWalletAdapter extends BaseWalletAdapter {
+	private _address: string | null;
+	private _connecting: boolean;
+
+	// TODO: What?
+	private _options: any;
+
+	private _client: NeoLineN3Interface | undefined;
+	private _clientCommon: NeoLineInterface | undefined;
+
+	constructor(config: NeoLineWalletAdapterConfig = DEFAULT_WALLET_CONFIG) {
+		super();
+
+		this._address = null;
+		this._connecting = false;
+		this._options = config.options;
+
+		if (!this.ready) pollUntilReady(this, config.pollInterval || 1000, config.pollCount || 3);
+	}
+
+	get address(): string | null {
+		return this._address;
+	}
+
+	get ready(): boolean {
+		return typeof window !== 'undefined' && (window as any).NEOLineN3 !== 'undefined';
+	}
+
+	get connecting(): boolean {
+		return this._connecting;
+	}
+
+	get connected(): boolean {
+		return !!this._address;
+	}
+
+	async connect(): Promise<void> {
+		try {
+			if (this.connected || this.connecting) return;
+			this._connecting = true;
+
+			try {
+				// Get the neoline client initializing the wallet
+				this._client = await NeoLineN3Init();
+				this._clientCommon = await NeoLineInit();
+			} catch (error: any) {
+				if (error instanceof WalletError) throw error;
+				throw new WalletConnectionError(error?.message, error);
+			}
+
+			if (!this._client) throw new WalletAccountError();
+
+			let account: NeoLineAccount;
+			try {
+				// NeoLine asks the user to connect the dapp when calling the getAccount method
+				account = await this._client.getAccount();
+			} catch (error: any) {
+				throw new WalletAccountError(error?.message, error);
+			}
+
+			if (!account) throw new WalletAccountError();
+			this._address = account.address;
+
+			// Add a listener to cleanup of disconnection
+			window.addEventListener('NEOLine.NEO.EVENT.DISCONNECTED', this._disconnected);
+
+			this.emit('connect');
+		} catch (error: any) {
+			this.emit('error', error);
+			throw error;
+		} finally {
+			this._connecting = false;
+		}
+	}
+
+	async disconnect(): Promise<void> {
+		const client = this._client;
+		if (client) {
+			try {
+				// TODO: How?
+				//await this._client.disconnect();
+
+				this._address = null;
+				this._client = undefined;
+			} catch (error: any) {
+				this.emit('error', new WalletDisconnectionError(error?.message, error));
+			}
+		}
+		this.emit('disconnect');
+	}
+
+	async invokeRead(request: ContractReadInvocation): Promise<ContractReadInvocationResult> {
+		const client = this._client;
+		if (!client) throw new WalletNotConnectedError();
+
+		try {
+			const response = await client.invokeRead({
+				scriptHash: request.scriptHash,
+				operation: request.operation,
+				args: request.args,
+				signers: request.signers as any,
+			});
+			return this._responseToReadResult(response);
+		} catch (error: any) {
+			this.emit('error', error);
+			throw error;
+		}
+	}
+
+	async invokeReadMulti(request: ContractReadInvocationMulti): Promise<ContractReadInvocationResult> {
+		const client = this._client;
+		if (!client) throw new WalletNotConnectedError();
+
+		try {
+			const response = await client.invokeReadMulti({
+				invokeReadArgs: request.invocations,
+				signers: request.signers as any,
+			});
+			return this._responseToReadResult(response);
+		} catch (error: any) {
+			this.emit('error', error);
+			throw error;
+		}
+	}
+
+	async invoke(request: ContractWriteInvocation): Promise<ContractWriteInvocationResult> {
+		const client = this._client;
+		if (!client) throw new WalletNotConnectedError();
+
+		try {
+			const response = await client.invoke({
+				scriptHash: request.scriptHash,
+				operation: request.operation,
+				args: request.args,
+				signers: request.signers as any,
+				fee: request.fee,
+				extraSystemFee: request.extraSystemFee,
+				broadcastOverride: request.broadcastOverride,
+			});
+			return this._responseToWriteResult(response);
+		} catch (error: any) {
+			this.emit('error', error);
+			throw error;
+		}
+	}
+
+	async invokeMulti(request: ContractWriteInvocationMulti): Promise<ContractWriteInvocationResult> {
+		const client = this._client;
+		if (!client) throw new WalletNotConnectedError();
+
+		try {
+			const response = await client.invokeMultiple({
+				invokeArgs: request.invocations,
+				signers: request.signers as any,
+				fee: request.fee,
+				extraSystemFee: request.extraSystemFee,
+				broadcastOverride: request.broadcastOverride,
+			});
+			return this._responseToWriteResult(response);
+		} catch (error: any) {
+			this.emit('error', error);
+			throw error;
+		}
+	}
+
+	async getNetworks(): Promise<GetNetworksInvocationResult> {
+		const client = this._clientCommon;
+		if (!client) throw new WalletNotConnectedError();
+
+		try {
+			const response = await client.getNetworks();
+			return this._responseToGetNetworksResult(response);
+		} catch (error: any) {
+			this.emit('error', error);
+			throw error;
+		}
+	}
+
+	async signMessage(request: SignMessageInvocation): Promise<SignMessageInvocationResult> {
+		const client = this._client;
+		if (!client) throw new WalletNotConnectedError();
+
+		try {
+			const response = await client.signMessage({
+				message: request.message,
+			});
+			return this._responseToSignMessageResult(response);
+		} catch (error: any) {
+			this.emit('error', error);
+			throw error;
+		}
+	}
+
+	private _responseToReadResult(response: NeoLineReadInvocationResult): ContractReadInvocationResult {
+		// If the state is halt it means that everything went well
+		if (response.state === 'HALT') {
+			return {
+				status: 'success',
+				data: {
+					script: response.script,
+					state: response.state,
+					gasConsumed: response.gas_consumed,
+					exception: null,
+					stack: response.stack,
+				},
+			};
+		}
+
+		// Otherwise an error occurred and so return it
+		// TODO: message and code where?
+		return {
+			status: 'error',
+			message: undefined,
+			code: undefined,
+		};
+	}
+
+	private _responseToWriteResult(response: NeoLineWriteInvocationResult): ContractWriteInvocationResult {
+		return {
+			status: 'success',
+			data: {
+				txId: response.txid,
+			},
+		};
+	}
+
+	private _responseToGetNetworksResult(response: NeoLineNetworks): GetNetworksInvocationResult {
+		return {
+			status: 'success',
+			data: {
+				networks: response.networks,
+				chainId: response.chainId,
+				defaultNetwork: response.defaultNetwork,
+			},
+		};
+	}
+
+	private _responseToSignMessageResult(response: NeoLineSignMessageInvocationResult): SignMessageInvocationResult {
+		return {
+			status: 'success',
+			data: {
+				publicKey: response.publicKey,
+				data: response.data,
+				salt: response.salt,
+				message: response.message,
+			},
+		};
+	}
+
+	private _disconnected() {
+		const client = this._client;
+		if (client) {
+			window.removeEventListener('NEOLine.NEO.EVENT.DISCONNECTED', this._disconnected);
+
+			this._address = null;
+			this._client = undefined;
+
+			this.emit('error', new WalletDisconnectedError());
+			this.emit('disconnect');
+		}
+	}
+}