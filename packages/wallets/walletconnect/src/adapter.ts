--- conflicted
+++ resolved
@@ -1,304 +1,285 @@
-import { RpcCallResult, SignedMessage, WcConnectOptions, WcSdk } from '@cityofzion/wallet-connect-sdk-core';
-import {
-	BaseWalletAdapter,
-	ContractReadInvocation,
-	ContractReadInvocationMulti,
-	ContractReadInvocationResult,
-	ContractWriteInvocation,
-	ContractWriteInvocationMulti,
-	ContractWriteInvocationResult,
-	SignMessageInvocation,
-	SignMessageInvocationResult,
-	WalletAccountError,
-	WalletConnectionError,
-	WalletDisconnectedError,
-	WalletDisconnectionError,
-	WalletError,
-	WalletNotConnectedError,
-<<<<<<< HEAD
-	WalletWindowClosedError,
-	GetNetworksInvocationResult,
-=======
->>>>>>> ac528d1c
-} from '@rentfuse-labs/neo-wallet-adapter-base';
-import QRCodeModal from '@walletconnect/qrcode-modal';
-
-// The configuration object used to create an instance of the wallet
-export interface WalletConnectWalletAdapterConfig {
-	options: WcConnectOptions;
-	logger: string;
-	relayProvider: string;
-}
-
-export class WalletConnectWalletAdapter extends BaseWalletAdapter {
-	private _address: string | null;
-	private _connecting: boolean;
-
-	private _options: WcConnectOptions;
-	private _logger: string;
-	private _relayProvider: string;
-
-	private _walletConnectInstance: WcSdk | undefined;
-
-	constructor(config: WalletConnectWalletAdapterConfig) {
-		super();
-
-		this._address = null;
-		this._connecting = false;
-		this._options = config.options;
-		this._logger = config.logger;
-		this._relayProvider = config.relayProvider;
-	}
-
-	get address(): string | null {
-		return this._address;
-	}
-
-	get ready(): boolean {
-		return typeof window !== 'undefined';
-	}
-
-	get connecting(): boolean {
-		return this._connecting;
-	}
-
-	get connected(): boolean {
-		return !!this._address;
-	}
-
-	async connect(): Promise<void> {
-		try {
-			if (this.connected || this.connecting) return;
-			this._connecting = true;
-
-			let walletConnectInstance: WcSdk;
-			try {
-				// Create walletconnect coz instance
-				walletConnectInstance = new WcSdk();
-				// Initialize it
-				await walletConnectInstance.initClient(this._logger, this._relayProvider);
-
-				// Subscribe to wc events
-				walletConnectInstance.subscribeToEvents({
-					onProposal: (uri: string) => {
-						// show the QRCode, you can use @walletconnect/qrcode-modal to do so, but any QRCode presentation is fine
-						QRCodeModal.open(uri, () => {
-							// Eheh just show that!
-						});
-						// alternatively you can show Neon Wallet Connect's website, which is more welcoming
-						//window?.open(`https://neon.coz.io/connect?uri=${uri}`, '_blank')?.focus();
-					},
-					onDeleted: () => {
-						// here is where you describe a logout callback
-						this._disconnected();
-					},
-				});
-
-				// Load any existing connection, it should be called after the initialization, to reestablish connections made previously
-				await walletConnectInstance.loadSession();
-
-				// If the session has not been loaded try to load it
-				if (!walletConnectInstance.session) {
-					// If we're here we need to connect
-					await walletConnectInstance.connect(this._options);
-					// the promise will be resolved after the connection is accepted or refused, you can close the QRCode modal here
-					QRCodeModal.close();
-				}
-			} catch (error: any) {
-				if (error instanceof WalletError) throw error;
-				throw new WalletConnectionError(error?.message, error);
-			}
-
-			if (!walletConnectInstance.session) throw new WalletAccountError();
-
-			this._address = walletConnectInstance.accountAddress;
-			this._walletConnectInstance = walletConnectInstance;
-
-			this.emit('connect');
-		} catch (error: any) {
-			this.emit('error', error);
-			throw error;
-		} finally {
-			this._connecting = false;
-		}
-	}
-
-	async disconnect(): Promise<void> {
-		const walletConnectInstance = this._walletConnectInstance;
-
-		if (walletConnectInstance && walletConnectInstance.session) {
-			try {
-				await walletConnectInstance.disconnect();
-			} catch (error: any) {
-				this.emit('error', new WalletDisconnectionError(error?.message, error));
-			} finally {
-				this._address = null;
-				this._walletConnectInstance = undefined;
-			}
-		}
-
-		this.emit('disconnect');
-	}
-
-	async invokeRead(request: ContractReadInvocation): Promise<ContractReadInvocationResult> {
-		const walletConnectInstance = this._walletConnectInstance;
-		if (!walletConnectInstance || !walletConnectInstance.session) throw new WalletNotConnectedError();
-
-		try {
-			const response = await walletConnectInstance.testInvoke(
-				{
-					scriptHash: request.scriptHash,
-					operation: request.operation,
-					args: request.args as any,
-					abortOnFail: request.abortOnFail,
-				},
-				request.signers as any,
-			);
-			return this._responseToReadResult(response);
-		} catch (error: any) {
-			this.emit('error', error);
-			throw error;
-		}
-	}
-
-	async invokeReadMulti(request: ContractReadInvocationMulti): Promise<ContractReadInvocationResult> {
-		const walletConnectInstance = this._walletConnectInstance;
-		if (!walletConnectInstance || !walletConnectInstance.session) throw new WalletNotConnectedError();
-
-		try {
-			const response = await walletConnectInstance.testInvoke(request.invocations as any, request.signers as any);
-			return this._responseToReadResult(response);
-		} catch (error: any) {
-			this.emit('error', error);
-			throw error;
-		}
-	}
-
-	async invoke(request: ContractWriteInvocation): Promise<ContractWriteInvocationResult> {
-		const walletConnectInstance = this._walletConnectInstance;
-		if (!walletConnectInstance || !walletConnectInstance.session) throw new WalletNotConnectedError();
-
-		try {
-			const response = await walletConnectInstance.invokeFunction(
-				{
-					scriptHash: request.scriptHash,
-					operation: request.operation,
-					args: request.args as any,
-					abortOnFail: request.abortOnFail,
-				},
-				request.signers as any,
-			);
-			return this._responseToWriteResult(response);
-		} catch (error: any) {
-			this.emit('error', error);
-			throw error;
-		}
-	}
-
-	async invokeMulti(request: ContractWriteInvocationMulti): Promise<ContractWriteInvocationResult> {
-		const walletConnectInstance = this._walletConnectInstance;
-		if (!walletConnectInstance || !walletConnectInstance.session) throw new WalletNotConnectedError();
-
-		try {
-			const response = await walletConnectInstance.invokeFunction(request.invocations as any, request.signers as any);
-			return this._responseToWriteResult(response);
-		} catch (error: any) {
-			this.emit('error', error);
-			throw error;
-		}
-	}
-
-<<<<<<< HEAD
-	async getNetworks(): Promise<GetNetworksInvocationResult> {
-		// TODO
-		throw new Error('Not Implemented');
-	}
-
-	private async _sendRequest(
-		client: Client,
-		session: SessionTypes.Created,
-		chainId: string,
-		request: RequestArguments,
-	): Promise<RpcCallResult> {
-		try {
-			const result = await client.request({
-				topic: session.topic,
-				chainId,
-				request,
-			});
-=======
-	async signMessage(request: SignMessageInvocation): Promise<SignMessageInvocationResult> {
-		const walletConnectInstance = this._walletConnectInstance;
-		if (!walletConnectInstance || !walletConnectInstance.session) throw new WalletNotConnectedError();
->>>>>>> ac528d1c
-
-		try {
-			const response = await walletConnectInstance.signMessage(request.message);
-			return this._responseToSignMessageResult(response);
-		} catch (error: any) {
-			this.emit('error', error);
-			throw error;
-		}
-	}
-
-	private _responseToReadResult(response: RpcCallResult<any>): ContractReadInvocationResult {
-		// If the state is halt it means that everything went well
-		if (response.result.state === 'HALT') {
-			return {
-				status: 'success',
-				data: {
-					...response.result,
-				},
-			};
-		}
-
-		// Otherwise an error occurred and so return it
-		return {
-			status: 'error',
-			message: response.result.error?.message,
-			code: response.result.error?.code,
-		};
-	}
-
-	private _responseToWriteResult(response: RpcCallResult<any>): ContractWriteInvocationResult {
-		// If the state is halt it means that everything went well
-		if (response.result.state === 'HALT') {
-			return {
-				status: 'success',
-				data: {
-					...response.result,
-				},
-			};
-		}
-
-		// Otherwise an error occurred and so return it
-		return {
-			status: 'error',
-			message: response.result.error?.message,
-			code: response.result.error?.code,
-		};
-	}
-
-	private _responseToSignMessageResult(response: RpcCallResult<SignedMessage>): SignMessageInvocationResult {
-		return {
-			status: 'success',
-			data: {
-				publicKey: response.result.publicKey,
-				data: response.result.data,
-				salt: response.result.salt,
-				message: response.result.messageHex,
-			},
-		};
-	}
-
-	private _disconnected() {
-		const walletConnectInstance = this._walletConnectInstance;
-		if (walletConnectInstance) {
-			this._address = null;
-			this._walletConnectInstance = undefined;
-
-			this.emit('error', new WalletDisconnectedError());
-			this.emit('disconnect');
-		}
-	}
-}
+import { RpcCallResult, SignedMessage, WcConnectOptions, WcSdk } from '@cityofzion/wallet-connect-sdk-core';
+import {
+	BaseWalletAdapter,
+	ContractReadInvocation,
+	ContractReadInvocationMulti,
+	ContractReadInvocationResult,
+	ContractWriteInvocation,
+	ContractWriteInvocationMulti,
+	ContractWriteInvocationResult,
+	SignMessageInvocation,
+	SignMessageInvocationResult,
+	WalletAccountError,
+	WalletConnectionError,
+	WalletDisconnectedError,
+	WalletDisconnectionError,
+	WalletError,
+	WalletNotConnectedError,
+	GetNetworksInvocationResult,
+} from '@rentfuse-labs/neo-wallet-adapter-base';
+import QRCodeModal from '@walletconnect/qrcode-modal';
+
+// The configuration object used to create an instance of the wallet
+export interface WalletConnectWalletAdapterConfig {
+	options: WcConnectOptions;
+	logger: string;
+	relayProvider: string;
+}
+
+export class WalletConnectWalletAdapter extends BaseWalletAdapter {
+	private _address: string | null;
+	private _connecting: boolean;
+
+	private _options: WcConnectOptions;
+	private _logger: string;
+	private _relayProvider: string;
+
+	private _walletConnectInstance: WcSdk | undefined;
+
+	constructor(config: WalletConnectWalletAdapterConfig) {
+		super();
+
+		this._address = null;
+		this._connecting = false;
+		this._options = config.options;
+		this._logger = config.logger;
+		this._relayProvider = config.relayProvider;
+	}
+
+	get address(): string | null {
+		return this._address;
+	}
+
+	get ready(): boolean {
+		return typeof window !== 'undefined';
+	}
+
+	get connecting(): boolean {
+		return this._connecting;
+	}
+
+	get connected(): boolean {
+		return !!this._address;
+	}
+
+	async connect(): Promise<void> {
+		try {
+			if (this.connected || this.connecting) return;
+			this._connecting = true;
+
+			let walletConnectInstance: WcSdk;
+			try {
+				// Create walletconnect coz instance
+				walletConnectInstance = new WcSdk();
+				// Initialize it
+				await walletConnectInstance.initClient(this._logger, this._relayProvider);
+
+				// Subscribe to wc events
+				walletConnectInstance.subscribeToEvents({
+					onProposal: (uri: string) => {
+						// show the QRCode, you can use @walletconnect/qrcode-modal to do so, but any QRCode presentation is fine
+						QRCodeModal.open(uri, () => {
+							// Eheh just show that!
+						});
+						// alternatively you can show Neon Wallet Connect's website, which is more welcoming
+						//window?.open(`https://neon.coz.io/connect?uri=${uri}`, '_blank')?.focus();
+					},
+					onDeleted: () => {
+						// here is where you describe a logout callback
+						this._disconnected();
+					},
+				});
+
+				// Load any existing connection, it should be called after the initialization, to reestablish connections made previously
+				await walletConnectInstance.loadSession();
+
+				// If the session has not been loaded try to load it
+				if (!walletConnectInstance.session) {
+					// If we're here we need to connect
+					await walletConnectInstance.connect(this._options);
+					// the promise will be resolved after the connection is accepted or refused, you can close the QRCode modal here
+					QRCodeModal.close();
+				}
+			} catch (error: any) {
+				if (error instanceof WalletError) throw error;
+				throw new WalletConnectionError(error?.message, error);
+			}
+
+			if (!walletConnectInstance.session) throw new WalletAccountError();
+
+			this._address = walletConnectInstance.accountAddress;
+			this._walletConnectInstance = walletConnectInstance;
+
+			this.emit('connect');
+		} catch (error: any) {
+			this.emit('error', error);
+			throw error;
+		} finally {
+			this._connecting = false;
+		}
+	}
+
+	async disconnect(): Promise<void> {
+		const walletConnectInstance = this._walletConnectInstance;
+
+		if (walletConnectInstance && walletConnectInstance.session) {
+			try {
+				await walletConnectInstance.disconnect();
+			} catch (error: any) {
+				this.emit('error', new WalletDisconnectionError(error?.message, error));
+			} finally {
+				this._address = null;
+				this._walletConnectInstance = undefined;
+			}
+		}
+
+		this.emit('disconnect');
+	}
+
+	async invokeRead(request: ContractReadInvocation): Promise<ContractReadInvocationResult> {
+		const walletConnectInstance = this._walletConnectInstance;
+		if (!walletConnectInstance || !walletConnectInstance.session) throw new WalletNotConnectedError();
+
+		try {
+			const response = await walletConnectInstance.testInvoke(
+				{
+					scriptHash: request.scriptHash,
+					operation: request.operation,
+					args: request.args as any,
+					abortOnFail: request.abortOnFail,
+				},
+				request.signers as any,
+			);
+			return this._responseToReadResult(response);
+		} catch (error: any) {
+			this.emit('error', error);
+			throw error;
+		}
+	}
+
+	async invokeReadMulti(request: ContractReadInvocationMulti): Promise<ContractReadInvocationResult> {
+		const walletConnectInstance = this._walletConnectInstance;
+		if (!walletConnectInstance || !walletConnectInstance.session) throw new WalletNotConnectedError();
+
+		try {
+			const response = await walletConnectInstance.testInvoke(request.invocations as any, request.signers as any);
+			return this._responseToReadResult(response);
+		} catch (error: any) {
+			this.emit('error', error);
+			throw error;
+		}
+	}
+
+	async invoke(request: ContractWriteInvocation): Promise<ContractWriteInvocationResult> {
+		const walletConnectInstance = this._walletConnectInstance;
+		if (!walletConnectInstance || !walletConnectInstance.session) throw new WalletNotConnectedError();
+
+		try {
+			const response = await walletConnectInstance.invokeFunction(
+				{
+					scriptHash: request.scriptHash,
+					operation: request.operation,
+					args: request.args as any,
+					abortOnFail: request.abortOnFail,
+				},
+				request.signers as any,
+			);
+			return this._responseToWriteResult(response);
+		} catch (error: any) {
+			this.emit('error', error);
+			throw error;
+		}
+	}
+
+	async invokeMulti(request: ContractWriteInvocationMulti): Promise<ContractWriteInvocationResult> {
+		const walletConnectInstance = this._walletConnectInstance;
+		if (!walletConnectInstance || !walletConnectInstance.session) throw new WalletNotConnectedError();
+
+		try {
+			const response = await walletConnectInstance.invokeFunction(request.invocations as any, request.signers as any);
+			return this._responseToWriteResult(response);
+		} catch (error: any) {
+			this.emit('error', error);
+			throw error;
+		}
+	}
+
+	async getNetworks(): Promise<GetNetworksInvocationResult> {
+		// TODO
+		throw new Error('Not Implemented');
+	}
+
+	async signMessage(request: SignMessageInvocation): Promise<SignMessageInvocationResult> {
+		const walletConnectInstance = this._walletConnectInstance;
+		if (!walletConnectInstance || !walletConnectInstance.session) throw new WalletNotConnectedError();
+
+		try {
+			const response = await walletConnectInstance.signMessage(request.message);
+			return this._responseToSignMessageResult(response);
+		} catch (error: any) {
+			this.emit('error', error);
+			throw error;
+		}
+	}
+
+	private _responseToReadResult(response: RpcCallResult<any>): ContractReadInvocationResult {
+		// If the state is halt it means that everything went well
+		if (response.result.state === 'HALT') {
+			return {
+				status: 'success',
+				data: {
+					...response.result,
+				},
+			};
+		}
+
+		// Otherwise an error occurred and so return it
+		return {
+			status: 'error',
+			message: response.result.error?.message,
+			code: response.result.error?.code,
+		};
+	}
+
+	private _responseToWriteResult(response: RpcCallResult<any>): ContractWriteInvocationResult {
+		// If the state is halt it means that everything went well
+		if (response.result.state === 'HALT') {
+			return {
+				status: 'success',
+				data: {
+					...response.result,
+				},
+			};
+		}
+
+		// Otherwise an error occurred and so return it
+		return {
+			status: 'error',
+			message: response.result.error?.message,
+			code: response.result.error?.code,
+		};
+	}
+
+	private _responseToSignMessageResult(response: RpcCallResult<SignedMessage>): SignMessageInvocationResult {
+		return {
+			status: 'success',
+			data: {
+				publicKey: response.result.publicKey,
+				data: response.result.data,
+				salt: response.result.salt,
+				message: response.result.messageHex,
+			},
+		};
+	}
+
+	private _disconnected() {
+		const walletConnectInstance = this._walletConnectInstance;
+		if (walletConnectInstance) {
+			this._address = null;
+			this._walletConnectInstance = undefined;
+
+			this.emit('error', new WalletDisconnectedError());
+			this.emit('disconnect');
+		}
+	}
+}